--- conflicted
+++ resolved
@@ -6,11 +6,7 @@
 import copy
 import numpy as np
 import jsonschema
-<<<<<<< HEAD
-import collections
 import warnings
-=======
->>>>>>> 6b620330
 
 from astropy.extern import six
 from astropy.utils.compat.misc import override__dir__
