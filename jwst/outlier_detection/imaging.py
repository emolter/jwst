"""
Submodule for performing outlier detection on imaging data.
"""

import copy
import logging
import os

from stdatamodels.jwst import datamodels

from jwst.datamodels import ModelLibrary
from jwst.resample import resample
from jwst.resample.resample_utils import build_driz_weight
from jwst.stpipe.utilities import record_step_status

from .utils import create_median, flag_model_crs, flag_resampled_model_crs
from ._fileio import remove_file, save_median

log = logging.getLogger(__name__)
log.setLevel(logging.DEBUG)


__all__ = ["detect_outliers"]


def detect_outliers(
    input_models,
    save_intermediate_results,
    good_bits,
    maskpt,
    snr1,
    snr2,
    scale1,
    scale2,
    backg,
    resample_data,
    weight_type,
    pixfrac,
    kernel,
    fillval,
    allowed_memory,
    in_memory,
    asn_id,
    make_output_path,
):
    """
    Flag outliers in imaging data.

    input_models is expected to be a ModelLibrary

    See `OutlierDetectionStep.spec` for documentation of these arguments.
    """
    if not isinstance(input_models, ModelLibrary):
        input_models = ModelLibrary(input_models, on_disk=not in_memory)

    if len(input_models) < 2:
        log.warning(f"Input only contains {len(input_models)} exposures")
        log.warning("Outlier detection will be skipped")
        record_step_status(input_models, "outlier_detection", False)
        return input_models

    if resample_data:
        # Start by creating resampled/mosaic images for
        # each group of exposures
<<<<<<< HEAD
        with input_models:
            example_model = input_models.borrow(0)
            output_path = make_output_path(basepath=example_model.meta.filename,
                        suffix='i2d')
            input_models.shelve(example_model, modify=False)
            del example_model
=======
        output_path = make_output_path(
            basepath=input_models[0].meta.filename, suffix='')
>>>>>>> 13c47a86
        output_path = os.path.dirname(output_path)
        resamp = resample.ResampleData(
            input_models,
            output=output_path,
            single=True,
            blendheaders=False,
            wht_type=weight_type,
            pixfrac=pixfrac,
            kernel=kernel,
            fillval=fillval,
            good_bits=good_bits,
            in_memory=in_memory,
            asn_id=asn_id,
            allowed_memory=allowed_memory,
        )
        median_wcs = resamp.output_wcs
        drizzled_models = resamp.do_drizzle(input_models)
    else:
        # for non-dithered data, the resampled image is just the original image
        drizzled_models = input_models
        with input_models:
            for i, model in enumerate(input_models):
                model.wht = build_driz_weight(
                    model,
                    weight_type=weight_type,
                    good_bits=good_bits)
                # copy for when saving median and input is a filename?
                if i == 0:
                    median_wcs = copy.deepcopy(model.meta.wcs)
                input_models.shelve(model, modify=True)

    # Perform median combination on set of drizzled mosaics
    median_data = create_median(drizzled_models, maskpt, on_disk=not in_memory)

    if save_intermediate_results:
        # make a median model
        with drizzled_models:
            example_model = drizzled_models.borrow(0)
            drizzled_models.shelve(example_model, modify=False)
            #with datamodels.open(example_model) as dm0:
            median_model = datamodels.ImageModel(median_data)
            median_model.update(example_model)
            median_model.meta.wcs = median_wcs
            del example_model

        save_median(median_model, make_output_path, asn_id)
        del median_model
    else:
        # since we're not saving intermediate results if the drizzled models
        # were written to disk, remove them
        if not in_memory:
            for fn in drizzled_models.asn["products"][0]["members"]:
                remove_file(fn["expname"])

    # Perform outlier detection using statistical comparisons between
    # each original input image and its blotted version of the median image
    with input_models:
        for image in input_models:
            if resample_data:
                flag_resampled_model_crs(image, median_data, median_wcs, snr1, snr2, scale1, scale2, backg)
            else:
                flag_model_crs(image, median_data, snr1)
            input_models.shelve(image, modify=True)

    return input_models<|MERGE_RESOLUTION|>--- conflicted
+++ resolved
@@ -62,17 +62,12 @@
     if resample_data:
         # Start by creating resampled/mosaic images for
         # each group of exposures
-<<<<<<< HEAD
         with input_models:
             example_model = input_models.borrow(0)
             output_path = make_output_path(basepath=example_model.meta.filename,
-                        suffix='i2d')
+                        suffix='')
             input_models.shelve(example_model, modify=False)
             del example_model
-=======
-        output_path = make_output_path(
-            basepath=input_models[0].meta.filename, suffix='')
->>>>>>> 13c47a86
         output_path = os.path.dirname(output_path)
         resamp = resample.ResampleData(
             input_models,
